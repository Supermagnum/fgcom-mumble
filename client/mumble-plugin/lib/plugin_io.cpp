/* 
 * This file is part of the FGCom-mumble distribution (https://github.com/hbeni/fgcom-mumble).
 * Copyright (c) 2020 Benedikt Hallinger
 * 
 * This program is free software: you can redistribute it and/or modify  
 * it under the terms of the GNU General Public License as published by  
 * the Free Software Foundation, version 3.
 *
 * This program is distributed in the hope that it will be useful, but 
 * WITHOUT ANY WARRANTY; without even the implied warranty of 
 * MERCHANTABILITY or FITNESS FOR A PARTICULAR PURPOSE. See the GNU 
 * General Public License for more details.
 *
 * You should have received a copy of the GNU General Public License 
 * along with this program. If not, see <http://www.gnu.org/licenses/>.
 */


// Plugin IO
//
// A) A simple udp input interface for the FGCom mumble plugin.
//    It spawns an UDP server that accepts state inforamtion.
//    The information is parsed and then put into a shared data
//    structure, from where the plugin can read the current state.
// B) Mumble internal plugin IO
<<<<<<< HEAD
//    Handles sending and receiving messages from mumbles interface
// C) A simple UDP output interface that spit out UDP datagrams
//    with some internal state. The information is supposed to
//    be digested by a third party application with simple parsing code.
=======
//    Handles sending and receiving messages from mumbles interface.
//    Sending of messages ("notifications") is differentiated between
//    "urgent" and "not-urgent" messages. "urgent" ones are sent directly
//    after change, whereas "not-urgent" ones are handled by a separate
//    notification thread to cap the maximum of sent updates by time.
>>>>>>> 2a4408a7
//
#include <iostream>
#include <stdio.h>
#include <stdlib.h> 
#include <unistd.h> 
#include <string.h> 
#include <sstream> 
#include <regex>
#include <sys/types.h> 
#include <math.h>

#ifdef MINGW_WIN64
    #include <winsock2.h>
    //#include <windows.h>
    //#include <ws2tcpip.h>
    typedef int socklen_t;
#else
    #include <sys/socket.h> 
    #include <arpa/inet.h> 
    #include <netinet/in.h>
#endif

#include <thread>
#include <mutex>
#include <vector>
#include <set>
#include <map>
#include <clocale> // setlocale() 

#include "globalVars.h"
#include "plugin_io.h"
#include "rdfUDP.h"
#include "MumblePlugin.h"
#include "fgcom-mumble.h"


// These are just some utility functions facilitating writing logs and the like
// The actual implementation of the plugin is further down
std::ostream& pLog() {
    std::cout << "FGCom: ";
    return std::cout;
}

template<typename T>
void pluginLog(T log) {
    pLog() << log << std::endl;
}
template<typename T>
void pluginDbg(T log) {
    #ifdef DEBUG
    // only log if we build in debug mode
    pLog() << "[DBG] " << log << std::endl;
    #endif
}



/*****************************************************
 *               Plugin communications               *
 ****************************************************/

bool fgcom_isConnectedToServer() {
    //pluginDbg("fgcom_isConnectedToServer(): checking connection");
    bool synchronized;
    int resCode = mumAPI.isConnectionSynchronized(ownPluginID, activeConnection, &synchronized);
    if (STATUS_OK != resCode) {
   //     pluginDbg("fgcom_isConnectedToServer(): internal error executing isConnectionSynchronized(): rc="+std::to_string(resCode));
        return false;
    } else {
    //    pluginDbg("fgcom_isConnectedToServer(): synchstate="+std::to_string(synchronized));
    }
    return synchronized;
}

void notifyRemotes(int what, int selector, mumble_userid_t tgtUser) {
    std::setlocale(LC_NUMERIC,"C"); // decial points always ".", not ","
    std::string dataID("");  // FGCOM<something>
    std::string message(""); // the message as sting data (yeah, i'm lazy but it parses so easily and is human readable and therefore easy to debug)
    
    // check if we are connected and synchronized
    pluginDbg("notifyRemotes("+std::to_string(what)+","+std::to_string(selector)+","+std::to_string(tgtUser)+") called");
    if (!fgcom_isConnectedToServer()) {
        pluginDbg("notifyRemotes(): not connected, so not notifying.");
        return;
    } else {
        pluginDbg("notifyRemotes(): we are connected, so notifications will be sent.");
    }

    // @param what:  0=all local info; 1=location data; 2=comms, 3=ask for data, 4=userdata, 5=ping
    // @param selector: ignored, when 'what'=2: id of radio (0=COM1,1=COM2,...); -1 sends all radios
    switch (what) {
        case 0:
            // notify all info
            pluginDbg("notifyRemotes(): selected: all");
            notifyRemotes(4, -1, tgtUser);  // userdata
            notifyRemotes(1, -1, tgtUser);  // location
            notifyRemotes(2, -1, tgtUser);  // radios
            return;
            
        case 1:
            // Notify on location
            pluginDbg("notifyRemotes(): selected: location");
            dataID  = "FGCOM:UPD_LOC";
            message = "LAT="+std::to_string(fgcom_local_client.lat)+","
                     +"LON="+std::to_string(fgcom_local_client.lon)+","
                     +"ALT="+std::to_string(fgcom_local_client.alt)+",";
            break;
            
        case 2:
            // notify on radio state
            pluginDbg("notifyRemotes(): selected radio");            
            if (selector == -1) {
                pluginDbg("notifyRemotes():    all radios selected");
                for (int ri=0; ri < fgcom_local_client.radios.size(); ri++) {  
                    notifyRemotes(2,ri,tgtUser);
                }
            } else {
                pluginDbg("notifyRemotes():    send state of COM"+std::to_string(selector+1) );
                dataID  = "FGCOM:UPD_COM:"+std::to_string(selector);
                message = "FRQ="+fgcom_local_client.radios[selector].frequency+","
                        //+ "VLT="+std::to_string(fgcom_local_client.radios[selector].volts)+","
                        //+ "PBT="+std::to_string(fgcom_local_client.radios[selector].power_btn)+","
                        //+ "SRV="+std::to_string(fgcom_local_client.radios[selector].serviceable)+","
                        + "PTT="+std::to_string(fgcom_local_client.radios[selector].ptt)+","
                        //+ "VOL="+std::to_string(fgcom_local_client.radios[selector].volume)+","
                        + "PWR="+std::to_string(fgcom_local_client.radios[selector].pwr)+",";
                    // ^^ Save bandwith: We do not need all state on the other clients currently. Once we do, we can just uncomment this and the code to handle it is already implemented :)
                    // Ah yeah, and we must uncomment the change-detection down at fgcom_udp_parseMsg(), otherwise the changes get not detected
            }
            
            break;
        
        case 3:
            // we ask all other clients to send us their data
            dataID  = "FGCOM:ICANHAZDATAPLZ";
            message = "allYourDataBelongsToUs!";
            break;
            
        case 4:
            // userstate
            pluginDbg("notifyRemotes(): selected: userdata");
            dataID  = "FGCOM:UPD_USR";
            message = "CALLSIGN="+fgcom_local_client.callsign;
            break;

        case 5:
            // Ping-Packet: notify that we are still alive, but data did not change
            dataID  = "FGCOM:PING";
            message = "1";
            break;
            
        default: 
            pluginDbg("notifyRemotes("+std::to_string(what)+","+std::to_string(selector)+","+std::to_string(tgtUser)+"): 'what' unknown");
            return;
    }
    
    
    // Now get all known FGCom users of the current channel.
    // to those we will push the update.
    size_t userCount;
	mumble_userid_t *userIDs;
	if (fgcom_specialChannelID > -1) {
        //if (mumAPI.getAllUsers(ownPluginID, activeConnection, &userIDs, &userCount) != STATUS_OK) {
        if (mumAPI.getUsersInChannel(ownPluginID, activeConnection, fgcom_specialChannelID, &userIDs, &userCount) != STATUS_OK) {
            pluginLog("[ERROR]: Can't obtain user list");
            return;
        } else {
            pluginDbg("There are "+std::to_string(userCount)+" users on this channel.");
            if (userCount > 1) {
                if (tgtUser > 0) {
                    // a specific user was requested
                    // (note: 0 is usually the id of the superuser, ordinary users star with 1)
                    pluginDbg("  sending message to targeted user: "+std::to_string(tgtUser));
                    int send_res = mumAPI.sendData(ownPluginID, activeConnection, &tgtUser, userCount-1, message.c_str(), strlen(message.c_str()), dataID.c_str());
                    if (send_res != STATUS_OK) {
                        pluginDbg("  message sent ERROR: "+std::to_string(send_res));
                    } else {
                        pluginDbg("  message sent to "+std::to_string(userCount-1)+" clients");
                    }
                } else {
                    // Notify all users;
                    // remove local id from that array to prevent sending updates to ourselves
                    mumble_userid_t exclusiveUserIDs[userCount-1];
                    int o = 0;
                    for(size_t i=0; i<userCount; i++) {
                        if (userIDs[i] != fgcom_local_client.mumid) {
                            exclusiveUserIDs[o] = userIDs[i];
                            pluginDbg("  sending message to: "+std::to_string(userIDs[i]));
                            o++;
                        } else {
                            pluginDbg("  ignored local user: id="+std::to_string(userIDs[i]));
                        }
                    }
                
                    int send_res = mumAPI.sendData(ownPluginID, activeConnection, exclusiveUserIDs, userCount-1, message.c_str(), strlen(message.c_str()), dataID.c_str());
                    if (send_res != STATUS_OK) {
                        pluginDbg("  message sent ERROR: "+std::to_string(send_res));
                    } else {
                        pluginDbg("  message sent to "+std::to_string(userCount-1)+" clients");
                    }
                }

            }

            mumAPI.freeMemory(ownPluginID, userIDs);
            pluginDbg("  notification for dataID='"+dataID+"' done.");
        }
    } else {
        pluginDbg("  notification not possible: unable to get local fgcom special channel id");
    }
    
    
}

std::mutex fgcom_remotecfg_mtx;  // mutex lock for remote data
std::map<mumble_userid_t, fgcom_client> fgcom_remote_clients; // remote radio config
bool handlePluginDataReceived(mumble_userid_t senderID, std::string dataID, std::string data) {
    // Handle the incoming data (if it belongs to us)
    std::setlocale(LC_NUMERIC,"C"); // decial points always ".", not ","
    
    if (dataID.substr(0,5) == "FGCOM") {
        // Data is for our plugin
        mumble_userid_t clientID = senderID;  // get mumble client id
        std::regex parse_key_value ("^(\\w+)=(.+)"); // prepare a regex for simpler parsing
        
        fgcom_remotecfg_mtx.lock();
        
        // check if user is already known to us; if not add him to the local clients store
        auto search = fgcom_remote_clients.find(clientID);
        if (search == fgcom_remote_clients.end()) {
            fgcom_remote_clients[clientID] = fgcom_client();
            fgcom_remote_clients[clientID].mumid = clientID;
            /*std::cout << "   DBG: INSERTED NEW REMOTE CLIENT: " <<std::endl;
            for (const auto &p : fgcom_remote_clients) {
                std::cout << p.first << " => callsign=" << p.second.callsign << " id=" << p.second.mumid << ", #-radios: " << p.second.radios.size() << '\n';
            }*/
        }
        
        // Whatever we received: store that we have seen something
        fgcom_remote_clients[clientID].lastUpdate = std::chrono::system_clock::now();
        
        // Parse the data, depending on packet type
        if (dataID == "FGCOM:ICANHAZDATAPLZ") {
            // client asks for our current state
            pluginDbg("Data update requested: Sender="+std::to_string(clientID)+" DataID="+dataID);
            notifyRemotes(0, -1, clientID); // notify the sender with all our data
        
        
        // Userdata and Location data update are treated the same
        } else if (dataID == "FGCOM:UPD_USR"
                || dataID == "FGCOM:UPD_LOC") {
            pluginDbg("USR/LOC UPDATE: Sender="+std::to_string(clientID)+" DataID="+dataID+" DATA="+data);
            
            // update properties
            std::stringstream streambuffer(data);
            std::string segment;
            while(std::getline(streambuffer, segment, ',')) {
                // example: FRQ=1234,VLT=12,000000,PBT=1,SRV=1,PTT=0,VOL=1,000000,PWR=10,000000   segment=FRQ=1234
                pluginDbg("[mum_pluginIO] Segment="+segment);
                
                try {
                                
                    std::smatch sm;
                    if (std::regex_search(segment, sm, parse_key_value)) {
                        // this is a valid token. Lets parse it!
                        std::string token_key   = sm[1];
                        std::string token_value = sm[2];
                        pluginDbg("[mum_pluginIO] Parsing token: "+token_key+"="+token_value);
                        
                        // Location data
                        if (token_key == "LON")      fgcom_remote_clients[clientID].lon      = std::stof(token_value);
                        if (token_key == "LAT")      fgcom_remote_clients[clientID].lat      = std::stof(token_value);
                        if (token_key == "ALT")      fgcom_remote_clients[clientID].alt      = std::stof(token_value);  // ALT in meters above ground!
                        
                        // Userdata
                        if (token_key == "CALLSIGN") fgcom_remote_clients[clientID].callsign = token_value; 
                        
                    } else {
                        // ignore, segment was not in key=value format
                    }
                 
                // done with parsing?
                } catch (const std::exception& e) {
                    pluginDbg("[mum_pluginIO] Parsing throw exception, ignoring token "+segment);
                }
            }
        
        
        } else if (dataID.substr(0, 14) == "FGCOM:UPD_COM:") {
            // Radio data update. Here the radio in question was given in the dataid.
            pluginDbg("COM UPDATE: Sender="+std::to_string(clientID)+" DataID="+dataID+" DATA="+data);
            int radio_id = std::stoi(dataID.substr(14)); // segfault, indicates problem with the implemented udp protocol
            
            // if the selected radio does't exist, create it now
            if (fgcom_remote_clients[clientID].radios.size() < radio_id+1) {
                for (int cr = fgcom_remote_clients[clientID].radios.size(); cr < radio_id+1; cr++) {
                    fgcom_remote_clients[clientID].radios.push_back(fgcom_radio()); // add new radio instance with default values
                }
            }
            
            // update the radios properties
            std::stringstream streambuffer(data);
            std::string segment;
            while(std::getline(streambuffer, segment, ',')) {
                // example: FRQ=1234,VLT=12,000000,PBT=1,SRV=1,PTT=0,VOL=1,000000,PWR=10,000000   segment=FRQ=1234
                pluginDbg("[mum_pluginIO] Segment="+segment);
                
                try {        
                    std::smatch sm;
                    if (std::regex_search(segment, sm, parse_key_value)) {
                        // this is a valid token. Lets parse it!
                        //printf("Parsing token: %s=%s\n", token_key.c_str(), token_value.c_str());
                        std::string token_key   = sm[1];
                        std::string token_value = sm[2];
                        pluginDbg("[mum_pluginIO] Parsing token: "+token_key+"="+token_value);
                        
                        if (token_key == "FRQ") {
                            // frequency must be normalized, it may contain leading/trailing zeroes and spaces.
                            std::regex frq_cleaner_re ("^[0\\s]+|(\\..+?)[0\\s]+$");
                            std::string token_value_clean;
                            std::regex_replace (std::back_inserter(token_value_clean), token_value.begin(), token_value.end(), frq_cleaner_re, "$1");
                            fgcom_remote_clients[clientID].radios[radio_id].frequency   = token_value_clean;
                        }
                        if (token_key == "VLT") fgcom_remote_clients[clientID].radios[radio_id].volts       = std::stof(token_value);
                        if (token_key == "PBT") fgcom_remote_clients[clientID].radios[radio_id].power_btn   = (token_value == "1")? true : false;
                        if (token_key == "SRV") fgcom_remote_clients[clientID].radios[radio_id].serviceable = (token_value == "1")? true : false;
                        if (token_key == "PTT") {
                            bool v = (token_value == "1")? true : false;
                            fgcom_remote_clients[clientID].radios[radio_id].ptt = v;
                            
                            // in case PTT was released, reset the received signal quality to invalid". Every other case is handled from the radio code.
                            if (!v) fgcom_remote_clients[clientID].radios[radio_id].signal.quality = -1; 
                        }
                        if (token_key == "VOL") fgcom_remote_clients[clientID].radios[radio_id].volume      = std::stof(token_value);
                        if (token_key == "PWR") fgcom_remote_clients[clientID].radios[radio_id].pwr         = std::stof(token_value);      
                        
                    } else {
                        // ignore, segment was not in key=value format
                    }
                 
                // done with parsing?
                } catch (const std::exception& e) {
                    pluginLog("[mum_pluginIO] Parsing throw exception, ignoring token "+segment);
                }
            }

            
        } else if (dataID == "FGCOM:PING") {
            pluginDbg("FGCom: [mum_pluginIO] ping received.");
            // don't have any use yet. Ignore for now, later we may use this to cleanup remote knowledge.
            // Main usage is to notify we are there with as less data as possible.

            
        } else {
            pluginDbg("FGCom: [mum_pluginIO] dataID='"+dataID+"' not known. Ignoring.");
        }
        
        fgcom_remotecfg_mtx.unlock();
        
        pluginDbg("FGCom: [mum_pluginIO] Parsing done.");
        return true; // signal to other plugins that the data was handled already
        
    } else {
        return false; // packet does not belong to us. other plugins should also receive it
    }

}


struct fgcom_client lastNotifiedState;  // holds the last data we did sent out, so we can detect changes (and how much)
const std::chrono::milliseconds notifyPingInterval = std::chrono::milliseconds(NOTIFYPINGINTERVAL);
auto lastPing = std::chrono::system_clock::now();
void fgcom_notifyThread() {
    while (true) {
        if (fgcom_isPluginActive()) {
            // if plugin is active, check if we need to send notifications.
            fgcom_remotecfg_mtx.lock();
            
            // Note: we are just looking at location and userdata. Radio data is "urgent" and notified directly.
            // Difference with 3 decimals is about 100m: http://wiki.gis.com/wiki/index.php/Decimal_degrees
            bool notifyUserData     = false;
            bool notifyLocationData = false;
            if (fabs(fgcom_local_client.lat - lastNotifiedState.lat) >= 0.0005) { // about 40-50m
                lastNotifiedState.lat = fgcom_local_client.lat;
                notifyLocationData = true;
            }
            if (fabs(fgcom_local_client.lon - lastNotifiedState.lon) >= 0.0005) { // about 40-50m
                lastNotifiedState.lon = fgcom_local_client.lon;
                notifyLocationData = true;
            }
            if (fabs(fgcom_local_client.alt - lastNotifiedState.alt) >= 5) {  // 5 meters
                lastNotifiedState.alt = fgcom_local_client.alt;
                notifyLocationData = true;
            }
            if (fgcom_local_client.callsign != lastNotifiedState.callsign) {
                lastNotifiedState.callsign = fgcom_local_client.callsign;
                notifyUserData = true;
            }
            
            fgcom_remotecfg_mtx.unlock();
            
            // We did not have a change for several seconds.
            // We should send something so other clients know we are still alive!
            if (!notifyUserData && std::chrono::system_clock::now() > lastPing + notifyPingInterval) {
                pluginDbg("FGCom: [mum_pluginIO] fgcom_notifyThread() Ping is due.");
                lastPing = std::chrono::system_clock::now();
                notifyRemotes(5);
            }
            
            // Location has changed significantly: notify!
            if (notifyLocationData) {
                pluginDbg("FGCom: [mum_pluginIO] fgcom_notifyThread() locationdata was changed.");
                lastPing = std::chrono::system_clock::now();
                notifyRemotes(1);
            }
            
            // userdata has changed: notify!
            if (notifyUserData) {
                pluginDbg("FGCom: [mum_pluginIO] fgcom_notifyThread() userdata was changed.");
                lastPing = std::chrono::system_clock::now();
                notifyRemotes(4);
            }
        }
        
        std::this_thread::sleep_for(std::chrono::milliseconds(NOTIFYINTERVAL));
    }
}





/*****************************************************
 *                     UDP Server                    *
 * The UDP interface is the plugins port to receive  *
 * configuration state from the outside world.       *
 * It is used for example from ATC clients or        *
 * FlightSims to inform the plugin of local state.   *
 ****************************************************/



/*
 * Process a received message:
 * Read the contents and put them into the shared structure.
 * This will be called from the UDP server thread when receiving new data.
 * 
 * Note: uses the global fgcom_local_client structure and fgcom_localcfg_mtx!
 * Note: Radio changes and userstate must trigger instant notification to other clients, but
 *       location data is not that urgent and changes often fractionally. We use the notification threat for that.
 *
 * @param buffer The char buffer to parse
 * @param userDataHashanged pointer to boolean that after call indicates if userdata had changed
 * @param radioDataHasChanged pointer to an set of ints that show which radios did change
 */
std::mutex fgcom_localcfg_mtx;
struct fgcom_client fgcom_local_client;
void fgcom_udp_parseMsg(char buffer[MAXLINE], bool *userDataHashanged, std::set<int> *radioDataHasChanged) {
    pluginDbg("[UDP] received message: "+std::string(buffer));
    //std::cout << "DBG: Stored local userID=" << fgcom_local_client.mumid <<std::endl;
    std::setlocale(LC_NUMERIC,"C"); // decial points always ".", not ","
    
    // markers for ALT/HGT resolution
    float hgt_value = -1;
    float alt_value = -1;

    // convert to stringstream so we can easily tokenize
    // TODO: why not simply refactor to strtok()?
    std::stringstream streambuffer(buffer); //std::string(buffer)
    std::string segment;
    std::regex parse_key_value ("^(\\w+)=(.+)");
    std::regex parse_COM ("^(COM)(\\d)_(.+)");
    fgcom_localcfg_mtx.lock();
    while(std::getline(streambuffer, segment, ',')) {
        pluginDbg("[UDP] Segment='"+segment+"'");

        try {
            std::smatch sm;
            if (std::regex_search(segment, sm, parse_key_value)) {
                // this is a valid token. Lets parse it!
                std::string token_key   = sm[1];
                std::string token_value = sm[2];
                pluginDbg("[UDP] Parsing token: "+token_key+"="+token_value);
                
                std::smatch smc;
                if (std::regex_search(token_key, smc, parse_COM)) {
                    // COM Radio mode detected
                    std::string radio_type = smc[1];
                    std::string radio_nr   = smc[2];
                    std::string radio_var  = smc[3];
                    
                    // if the selected radio does't exist, create it now
                    int radio_id = std::stoi(radio_nr.c_str());  // COM1 -> 1
                    if (radio_id < 1){
                        pluginLog("[UDP] Token ignored: radio_id outOfBounds (COM starts at 'COM1'!) "+token_key+"="+token_value);
                        continue; // if radio index not valid (ie. "COM0"): skip the token
                    }
                    if (fgcom_local_client.radios.size() < radio_id) {
                        for (int cr = fgcom_local_client.radios.size(); cr < radio_id; cr++) {
                            fgcom_local_client.radios.push_back(fgcom_radio()); // add new radio instance with default values
                            radioDataHasChanged->insert(radio_id-1);
                        }
                    }
                    radio_id--; // convert to array index
                    
                    if (radio_var == "FRQ") {
                        // frequency must be normalized, it may contain leading/trailing zeroes and spaces.
                        std::regex frq_cleaner_re ("^[0\\s]+|(\\..+?)[0\\s]+$");
                        std::string token_value_clean;
                        std::regex_replace (std::back_inserter(token_value_clean), token_value.begin(), token_value.end(), frq_cleaner_re, "$1");
                        
                        std::string oldValue = fgcom_local_client.radios[radio_id].frequency;
                        fgcom_local_client.radios[radio_id].frequency   = token_value_clean;
                        if (fgcom_local_client.radios[radio_id].frequency != oldValue ) radioDataHasChanged->insert(radio_id);
                    }
                    if (radio_var == "VLT") {
                        float oldValue = fgcom_local_client.radios[radio_id].volts;
                        fgcom_local_client.radios[radio_id].volts       = std::stof(token_value);
                        // do not send right now: if (fgcom_local_client.radios[radio_id].volts != oldValue ) radioDataHasChanged->insert(radio_id);
                    }
                    if (radio_var == "PBT") {
                        bool oldValue = fgcom_local_client.radios[radio_id].power_btn;
                        fgcom_local_client.radios[radio_id].power_btn   = (token_value == "1" || token_value == "true")? true : false;
                        // do not send right now: if (fgcom_local_client.radios[radio_id].power_btn != oldValue ) radioDataHasChanged->insert(radio_id);
                    }
                    if (radio_var == "SRV") {
                        bool oldValue = fgcom_local_client.radios[radio_id].serviceable;
                        fgcom_local_client.radios[radio_id].serviceable = (token_value == "1" || token_value == "true")? true : false;
                        // do not send right now: if (fgcom_local_client.radios[radio_id].serviceable != oldValue ) radioDataHasChanged->insert(radio_id);
                    }
                    if (radio_var == "PTT") {
                        bool oldValue = fgcom_local_client.radios[radio_id].ptt;
                        fgcom_local_client.radios[radio_id].ptt         = (token_value == "1" || token_value == "true")? true : false;
                        if (fgcom_local_client.radios[radio_id].ptt != oldValue ) radioDataHasChanged->insert(radio_id);
                        fgcom_handlePTT();
                    }
                    if (radio_var == "VOL") {
                        float oldValue = fgcom_local_client.radios[radio_id].volume;
                        fgcom_local_client.radios[radio_id].volume      = std::stof(token_value);
                        // do not send right now: if (fgcom_local_client.radios[radio_id].volume != oldValue ) radioDataHasChanged->insert(radio_id);
                    }
                    if (radio_var == "PWR") {
                        float oldValue = fgcom_local_client.radios[radio_id].pwr;
                        fgcom_local_client.radios[radio_id].pwr = std::stof(token_value);
                        if (fgcom_local_client.radios[radio_id].pwr != oldValue ) radioDataHasChanged->insert(radio_id);
                    }
                    if (radio_var == "SQC") {
                        float oldValue = fgcom_local_client.radios[radio_id].squelch;
                        fgcom_local_client.radios[radio_id].squelch = std::stof(token_value);
                        // do not send right now: if (fgcom_local_client.radios[radio_id].squelch != oldValue ) radioDataHasChanged->insert(radio_id);
                    }
                    if (radio_var == "RDF") {
                        bool oldValue = fgcom_local_client.radios[radio_id].signal.rdfEnabled;
                        fgcom_local_client.radios[radio_id].signal.rdfEnabled = (token_value == "1" || token_value == "true")? true : false;
                        // do not send this: its only ever local state!  radioDataHasChanged->insert(radio_id);
                    }
                  
                }
                
                
                // User client values.
                // Radio updates are "urgent" and need to be notified about instantly.
                if (token_key == "LON") {
                    float oldValue = fgcom_local_client.lon;
                    fgcom_local_client.lon = std::stof(token_value);;
                }
                if (token_key == "LAT") {
                    float oldValue = fgcom_local_client.lat;
                    fgcom_local_client.lat = std::stof(token_value);
                }
                if (token_key == "HGT") {
                    // HGT comes in ft ASL. We need meters however
                    hgt_value = std::stof(token_value) / 3.2808;
                    // note: value not stored here, because it may conflict with ALT; see some lines below
                }
                if (token_key == "CALLSIGN") {
                    std::string oldValue = fgcom_local_client.callsign;
                    fgcom_local_client.callsign = token_value;
                    if (fgcom_local_client.callsign != oldValue ) *userDataHashanged = true;
                }
                
                
                // FGCom 3.0 compatibility
                if (token_key == "ALT") {
                    // ALT comes in ft ASL. We need meters however
                    alt_value = std::stof(token_value) / 3.2808;
                    // note: value not stored here, because it may conflict with ALT; see some lines below
                }
                if (token_key == "PTT") {
                    // PTT contains the ID of the used radio (0=none, 1=COM1, 2=COM2)
                    int ptt_id = std::stoi(token_value);
                    pluginDbg("DBG_PTT:  ptt_id="+std::to_string(ptt_id));
                    for (int i = 0; i<fgcom_local_client.radios.size(); i++) {
                        pluginDbg("DBG_PTT:    check i("+std::to_string(i)+")==ptt_id-1("+std::to_string(ptt_id-1)+")");
                        if (i == ptt_id - 1) {
                            if (fgcom_local_client.radios[i].ptt != 1){
                                radioDataHasChanged->insert(i);
                                fgcom_local_client.radios[i].ptt = 1;
                            }
                        } else {
                            if (fgcom_local_client.radios[i].ptt == 1){
                                radioDataHasChanged->insert(i);
                                fgcom_local_client.radios[i].ptt = 0;
                            }
                        }
                    }
                    fgcom_handlePTT();
                }
                if (token_key == "OUTPUT_VOL") {
                    // Set all radio instances to the selected volume
                    float comvol = std::stof(token_value);
                    for (int i = 0; i<fgcom_local_client.radios.size(); i++) {
                        fgcom_local_client.radios[i].volume = comvol;
                    }
                }
                
                
                // Plugin Configuration
                // start/adjust the local rdf udp client.
                if (token_key == "RDF_PORT") {
                    fgcom_cfg.rdfPort = std::stoi(token_value);
                    if (rdfClientRunning) {
                        pluginDbg("[UDP] RDF port change to: "+std::to_string(fgcom_cfg.rdfPort));
                        // running thread will handle the change to fgcom_cfg.rdfPort
                    } else {
                        // start new thread if requested
                        if (fgcom_cfg.rdfPort > 0) {
                            pluginDbg("[UDP] RDF client requested: "+std::to_string(fgcom_cfg.rdfPort));
                            std::thread rdfudpClientThread(fgcom_spawnRDFUDPClient);
                            rdfudpClientThread.detach();
                            //std::cout << "FGCOM: udp client started; id=" << udpClientThread_id << std::endl;
                            pluginDbg("[UDP] RDF udp client started");
                        }
                    }
                }
                
                
                // Enable/Disable radio audio effects
                if (token_key == "AUDIO_FX_RADIO") {
                    fgcom_cfg.radioAudioEffects = (token_value == "0" || token_value == "false" || token_value == "off")? false : true;
                }
            
           
            } else {
                // this was an invalid token. skip it silently.
                pluginDbg("[UDP] segment invalid (is no key=value format): "+segment);
            }
            
        // done with parsing?
        } catch (const std::exception& e) {
            pluginDbg("[UDP] Parsing throw exception, ignoring segment "+segment);
        }
        
    }  //endwhile
    
    
    /*
     * Inspect HGT/ALT state
     * 
     * NOTE: The old FGcom protocol transmit above sea level. As long as we are not
     * using ground terrain information to get the height above surface, we have a too high
     * range for the radios...
     * The geoid however is some meanASL, so the difference between sea level and ground
     * level is falsely added to our height, resulting in a much further radio horizon.
     * This should be only an issue with VFR and low flight levels, however, as the
     * decreases with fly altitude. The only good option is to incorporate a terrain model
     * to be able to calculate the true AGL from the ASL value.
     */
    float oldValue = fgcom_local_client.alt;
    if (hgt_value > -1) {
        // prefer new hgt field if both given
        fgcom_local_client.alt = hgt_value;
    } else if (alt_value > -1) {
        // if hgt was not there, use alt if given
        fgcom_local_client.alt = alt_value;
    }
    
    // Update that we have received some data
    fgcom_local_client.lastUpdate = std::chrono::system_clock::now();
    
    // All done
    fgcom_localcfg_mtx.unlock();
    pluginDbg("[UDP] packet fully processed");
}


int fgcom_udp_port_used = FGCOM_SERVER_PORT; 
void fgcom_spawnUDPServer() {
    pluginLog("[UDP] server starting");
    int  fgcom_UDPServer_sockfd; 
    char buffer[MAXLINE]; 
    struct sockaddr_in servaddr, cliaddr; 
      
    // Creating socket file descriptor 
    if ( (fgcom_UDPServer_sockfd = socket(AF_INET, SOCK_DGRAM, 0)) < 0 ) { 
        pluginLog("FGCom: [UDP] socket creation failed"); 
        exit(EXIT_FAILURE); 
    } 
      
    memset(&servaddr, 0, sizeof(servaddr)); 
    memset(&cliaddr, 0, sizeof(cliaddr)); 
      
    // Filling server information 
    servaddr.sin_family    = AF_INET; // IPv4 
    servaddr.sin_addr.s_addr = INADDR_ANY; 
      
    // Bind the socket with the server address
    bool bind_ok = false;
    for (fgcom_udp_port_used = FGCOM_SERVER_PORT; fgcom_udp_port_used < FGCOM_SERVER_PORT + 10; fgcom_udp_port_used++) {
        servaddr.sin_port = htons(fgcom_udp_port_used); 
        if ( bind(fgcom_UDPServer_sockfd, (const struct sockaddr *)&servaddr, sizeof(servaddr)) >= 0 ) { 
            perror("FGCom: [UDP] udp socket bind succeeded");
            bind_ok = true;
            break;
        }
    }
    if (!bind_ok) {
        perror("FGCom: [UDP] udp socket bind to port failed");
        exit(EXIT_FAILURE); 
    }
    
    
    pluginLog("[UDP] server up and waiting for data at port "+std::to_string(fgcom_udp_port_used));
    mumAPI.log(ownPluginID, std::string("UDP server up and waiting for data at port "+std::to_string(fgcom_udp_port_used)).c_str());
    
    // wait for incoming data
    int n; 
    socklen_t len;
    bool firstdata = false;
    while (true) {
        len = sizeof(cliaddr);  //len is value/result 
        n = recvfrom(fgcom_UDPServer_sockfd, (char *)buffer, MAXLINE,  
                    MSG_WAITALL, ( struct sockaddr *) &cliaddr, &len); 
        buffer[n] = '\0';
        
        if (!firstdata && sizeof(buffer) > 4) {
            firstdata = true;
            mumAPI.log(ownPluginID, "UDP server is connected");
        }
        
        if (strstr(buffer, "SHUTDOWN")) {
            // Allow the udp server to be shut down when receiving SHUTDOWN command
            pluginLog("[UDP] shutdown command recieved, server stopping now");
            close(fgcom_UDPServer_sockfd);
            mumAPI.log(ownPluginID, std::string("UDP server at port "+std::to_string(fgcom_udp_port_used)+" stopped").c_str());
            break;
            
        } else {
            // let the incoming data be handled
            
            bool userDataHashanged = false;     // so we can send updates to remotes
            std::set<int> radioDataHasChanged;  // so we can send updates to remotes
            fgcom_udp_parseMsg(buffer, &userDataHashanged, &radioDataHasChanged);
            
            /* Process urgent updates
             * (not-urgent updates are dealt from the notification thread) */
            // If we got userdata changed, notify immediately.
            if (userDataHashanged) {
                pluginDbg("[UDP] userData has changed, notifying other clients");
                notifyRemotes(4);
            }
            // See if we had a radio update. This is an "urgent" update: we must inform other clients instantly!
            for (std::set<int>::iterator it=radioDataHasChanged.begin(); it!=radioDataHasChanged.end(); ++it) {
                // iterate trough changed radio instances
                //std::cout << "ITERATOR: " << ' ' << *it;
                pluginDbg("FGCom: [UDP] radioData id="+std::to_string(*it)+" has changed, notifying other clients");
                notifyRemotes(2, *it);
            }
            
            
        }
    }
      
    return;
}

void fgcom_shutdownUDPServer() {
    //  Trigger shutdown: this just sends some magic UDP message.
    pluginDbg("sending UDP shutdown request to port "+std::to_string(fgcom_udp_port_used));
    std::string message = "SHUTDOWN";

	struct sockaddr_in server_address;
	memset(&server_address, 0, sizeof(server_address));
	server_address.sin_family = AF_INET;

	// creates binary representation of server name
	// and stores it as sin_addr
	// http://beej.us/guide/bgnet/output/html/multipage/inet_ntopman.html
#ifdef MINGW_WIN64
    server_address.sin_addr.s_addr = htonl(INADDR_LOOPBACK);    // 127.0.0.1 on purpose: don't change for securites sake
#else
	inet_pton(AF_INET, "localhost", &server_address.sin_addr);  // 127.0.0.1 on purpose: don't change for securites sake
#endif

	// htons: port in network order format
	server_address.sin_port = htons(fgcom_udp_port_used);

	// open socket
	int sock;
	if ((sock = socket(PF_INET, SOCK_DGRAM, 0)) < 0) {
		pluginLog("could not create udp cliet socket");
		return;
	}

	// send data
	int len = sendto(sock, message.c_str(), strlen(message.c_str()), 0,
	           (struct sockaddr*)&server_address, sizeof(server_address));

}<|MERGE_RESOLUTION|>--- conflicted
+++ resolved
@@ -23,19 +23,13 @@
 //    The information is parsed and then put into a shared data
 //    structure, from where the plugin can read the current state.
 // B) Mumble internal plugin IO
-<<<<<<< HEAD
-//    Handles sending and receiving messages from mumbles interface
-// C) A simple UDP output interface that spit out UDP datagrams
-//    with some internal state. The information is supposed to
-//    be digested by a third party application with simple parsing code.
-=======
 //    Handles sending and receiving messages from mumbles interface.
 //    Sending of messages ("notifications") is differentiated between
 //    "urgent" and "not-urgent" messages. "urgent" ones are sent directly
 //    after change, whereas "not-urgent" ones are handled by a separate
 //    notification thread to cap the maximum of sent updates by time.
->>>>>>> 2a4408a7
 //
+
 #include <iostream>
 #include <stdio.h>
 #include <stdlib.h> 
