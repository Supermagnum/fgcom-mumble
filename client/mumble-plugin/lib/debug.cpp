--- conflicted
+++ resolved
@@ -36,11 +36,8 @@
                 printf("  Radio %i:         ptt=%i\n", i, fgcom_local_client.radios[i].ptt);
                 printf("  Radio %i:      volume=%f\n", i, fgcom_local_client.radios[i].volume);
                 printf("  Radio %i:         pwr=%f\n", i, fgcom_local_client.radios[i].pwr);
-<<<<<<< HEAD
+                printf("  Radio %i:     squelch=%f\n", i, fgcom_local_client.radios[i].squelch);
                 printf("  Radio %i: RDF_enabled=%i\n", i, fgcom_local_client.radios[i].signal.rdfEnabled);
-=======
-                printf("  Radio %i:     squelch=%f\n", i, fgcom_local_client.radios[i].squelch);
->>>>>>> dad594a7
             }
         }
         
@@ -59,11 +56,8 @@
                     printf("  Radio %i:         ptt=%i\n", i, p.second.radios[i].ptt);
                     printf("  Radio %i:      volume=%f\n", i, p.second.radios[i].volume);
                     printf("  Radio %i:         pwr=%f\n", i, p.second.radios[i].pwr);
-<<<<<<< HEAD
+                    printf("  Radio %i:     squelch=%f\n", i, p.second.radios[i].squelch);
                     printf("  Radio %i: RDF_enabled=%i\n", i, p.second.radios[i].signal.rdfEnabled);
-=======
-                    printf("  Radio %i:     squelch=%f\n", i, p.second.radios[i].squelch);
->>>>>>> dad594a7
                 }
             }
         }
